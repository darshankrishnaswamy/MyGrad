import hypothesis.strategies as st
import numpy as np
import pytest
from hypothesis import given
from hypothesis.extra import numpy as hnp

from mygrad import Tensor
from mygrad.errors import InvalidGradient
from mygrad.operation_base import Operation
from tests.utils import does_not_raise


class OldOperation(Operation):
    """Implements old version of MyGrad back-propagation"""

    def __call__(self, a):
        self.variables = (a,)
        return a.data

    def backward_var(self, grad, index, **kwargs):
        self.variables[index].backward(grad)


def old_op(a):
    return Tensor._op(OldOperation, a)


@given(
    constant=st.booleans(),
    arr=hnp.arrays(dtype=float, shape=hnp.array_shapes()),
    op_before=st.booleans(),
    op_after=st.booleans(),
)
def test_backpropping_non_numeric_gradient_raises(
<<<<<<< HEAD
    constant: bool, arr: np.ndarray, op_before: bool, op_after: bool
=======
    constant: bool, arr: np.ndarray, op_before: bool, op_after
>>>>>>> 564859c4
):
    x = Tensor(arr, constant=constant)

    if op_before:
        x += 1

    x = old_op(x)

    if op_after:
        x = x * 2

    # if constant tensor, backprop should not be triggered - no exception raised
    with (
        pytest.raises(InvalidGradient) if not constant else does_not_raise()
    ) as exec_info:
        x.backward()

    if exec_info is not None:
        err_msg = str(exec_info.value)
        assert "NoneType" in err_msg<|MERGE_RESOLUTION|>--- conflicted
+++ resolved
@@ -32,11 +32,7 @@
     op_after=st.booleans(),
 )
 def test_backpropping_non_numeric_gradient_raises(
-<<<<<<< HEAD
     constant: bool, arr: np.ndarray, op_before: bool, op_after: bool
-=======
-    constant: bool, arr: np.ndarray, op_before: bool, op_after
->>>>>>> 564859c4
 ):
     x = Tensor(arr, constant=constant)
 
