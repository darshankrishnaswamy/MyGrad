--- conflicted
+++ resolved
@@ -106,20 +106,5 @@
 
 
 def subtract(a, b):
-<<<<<<< HEAD
     pass
-    # STUDENT CODE HERE
-=======
-    """ f(a, b) -> a - b
-
-        Parameters
-        ----------
-        a : Union[tensor-like, Number]
-        b : Union[tensor-like, Number]
-
-        Returns
-        -------
-        mygrad.Tensor"""
-    return Tensor._op(Subtract, a, b)
-
->>>>>>> 2cbbe8bc
+    # STUDENT CODE HERE